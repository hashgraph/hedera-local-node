--- conflicted
+++ resolved
@@ -67,13 +67,9 @@
     })
     .parse();
 
-<<<<<<< HEAD
-async function start(n) {
+async function start(n, d) {
   const nullOutput = getNullOutput();
 
-=======
-async function start(n, d) {
->>>>>>> ad606c92
   console.log('Starting the docker containers...');
   shell.cd(__dirname);
   const output = shell.exec(`docker-compose up -d 2>${nullOutput}`);
