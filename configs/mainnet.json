{
  "ledgerID": "0x01",
  "nettyMode": "DEV",
  "chainId": 298,
  "logPeriod": 1,
  "exportPeriodSecs": 400,
  "maxSizeKb": 2048,
  "streamExtension": "rcd.gz",
  "sidecarEnabled": true,
  "nodeImageTag": "0.40.4",
  "havegedImageTag": "0.40.4",
  "uploaderImageTag": "0.7.0",
<<<<<<< HEAD
  "mirrorImageTag": "0.82.1",
  "relayImageTag": "0.26.0",
=======
  "mirrorImageTag": "0.86.1",
  "relayImageTag": "0.29.1",
>>>>>>> 534b67a5
  "pythonVersion": "python3.7",
  "mirrorNodeExplorerImageTag": "23.5.0",
  "transactionMaxBytes": "6144",
  "features": {
    "compressFilesOnCreation": true,
    "compressOnCreation": true,
    "maxNumWithHapiSigsAccess": "0"
  }
}<|MERGE_RESOLUTION|>--- conflicted
+++ resolved
@@ -10,13 +10,8 @@
   "nodeImageTag": "0.40.4",
   "havegedImageTag": "0.40.4",
   "uploaderImageTag": "0.7.0",
-<<<<<<< HEAD
-  "mirrorImageTag": "0.82.1",
-  "relayImageTag": "0.26.0",
-=======
   "mirrorImageTag": "0.86.1",
   "relayImageTag": "0.29.1",
->>>>>>> 534b67a5
   "pythonVersion": "python3.7",
   "mirrorNodeExplorerImageTag": "23.5.0",
   "transactionMaxBytes": "6144",
