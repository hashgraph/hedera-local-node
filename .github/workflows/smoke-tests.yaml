name: Smoke Tests
on:
  push:
    branches: [main, develop]
  pull_request:
  workflow_dispatch:

jobs:
  tests:
    runs-on: ubuntu-latest

    strategy:
      fail-fast: false
      matrix:
        node-version: [18.x]
        network: [mainnet, testnet, local, previewnet]

    name: ${{ matrix.network }}

    steps:
      - name: Checkout repository
        uses: actions/checkout@v3

      - name: Use Node.js ${{ matrix.node-version }}
        uses: actions/setup-node@v3
        with:
          node-version: ${{ matrix.node-version }}
          cache: npm

      - name: Install dependencies
        run: |
          npm ci
          cd test/smoke
          npm ci
<<<<<<< HEAD
          npx hardhat compile
          npx hardhat test --grep Smoke
=======

      - name: Start the local node with ${{ matrix.network }} images
        run: node cli.js start --network ${{ matrix.network }} -d

      - name: Run smoke test
        uses: nick-fields/retry@v2
        with:
          max_attempts: 3
          timeout_minutes: 3
          command: npm run test:smoke
>>>>>>> 534b67a5

      - name: Stop the local node
        run: node cli.js stop<|MERGE_RESOLUTION|>--- conflicted
+++ resolved
@@ -32,10 +32,6 @@
           npm ci
           cd test/smoke
           npm ci
-<<<<<<< HEAD
-          npx hardhat compile
-          npx hardhat test --grep Smoke
-=======
 
       - name: Start the local node with ${{ matrix.network }} images
         run: node cli.js start --network ${{ matrix.network }} -d
@@ -46,7 +42,6 @@
           max_attempts: 3
           timeout_minutes: 3
           command: npm run test:smoke
->>>>>>> 534b67a5
 
       - name: Stop the local node
         run: node cli.js stop