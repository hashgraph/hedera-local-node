[![npm (tag)](https://img.shields.io/npm/v/@hashgraph/hedera-local)](https://www.npmjs.com/package/@hashgraph/hedera-local)

The Hedera Local Node project allows developers to set up their own local network. The local network is composed of one mirror node and one consensus node. You can set this up by either using the CLI tool or by running Docker.

- [Docker](#docker)
- [CLI Tool](#cli-tool)

# Docker

## Requirements

- [Node.js](https://nodejs.org/) `>= v14.x` and `<= v16.x`
  - Node version check: `node -v`
- NPM `>= v6.14.17` and `<= v8.5.0`
  - NPM version check: `npm -v`
- [Docker](https://www.docker.com/) `>= v20.10.x`
  - Docker version check: `docker -v`
- [Docker Compose](https://docs.docker.com/compose/) `=> v1.28.0 && <= 1.29.2`
  - Docker Compose version check: `docker-compose -v`

### Note:

- Ensure to use Docker Compose version 1.29.2 on macOS, due to known bug in Docker Compose V2.
- Ensure the `gRPC FUSE for file sharing` and `Use Docker Compose V2` settings are disabled in the docker settings.

Note: The image may look different if you are on a different version
![docker-compose-settings.png](docker-compose-settings.png)

- Ensure the following configurations are set at minimum in Docker **Settings** -> **Resources** and are available for use
  - **CPUs:** 6
  - **Memory:** 5GB
  - **Swap:** 1 GB
  - **Disk Image Size:** 59.6 GB

Note: The image may look different if you are on a different version
![settings.png](settings.png)

## Start Your Local Network

1. Clone the `hedera-local-node` repo

```bash
git clone https://github.com/hashgraph/hedera-local-node.git
```

2. CD to the hedera-local-node directory

```bash
    cd hedera-local-node
```

3. Run `docker-compose up -d` from the terminal to get the network up and running
4. Set-up your local network client by following this [tutorial](https://docs.hedera.com/guides/docs/sdks/set-up-your-local-network)

## Stop Your Local Network

1. Run `docker-compose down -v; git clean -xfd; git reset --hard` to stop and remove the containers, volumes and clean manuelly generated files. If you would like to keep any files created manuelly in the working directory please save them before executing this command.

## Network Variables
<<<<<<< HEAD
These are the local network variables to interact with the consensus and mirror node.
=======

These are the local network variables to interact with the consensus and mirror node.

>>>>>>> c494beea
- Consensus Node Endpoint
  - `127.0.0.1:50211`
  - The IP address and port of the local consensus node
- Consensus Node Account ID
  - `0.0.3`
  - The node account ID to submit transactions and queries to
- Mirror Node GRPC Endpoint
  - `127.0.0.1:5600`
  - The mirror node network to use
- Mirror Node REST API Endpoint
<<<<<<< HEAD
  -  `127.0.0.1:5551`
  -  The endpoint to submit rest API requests to
=======
  - `127.0.0.1:5551`
  - The endpoint to submit rest API requests to
>>>>>>> c494beea
- Account ID
  - `0.0.2`
  - The account ID to use to pay for transactions and queries
- Account Key
  - `302e020100300506032b65700422042091132178e72057a1d7528025956fe39b0b847f200ab59b2fdd367017f3087137`
  - The private key to account 0.0.2 to sign transactions and queries with

## Folder set up

1. `compose-network` folder has the static files needed for starting Local network.
2. `network-logs` folder will be created at runtime and will have all the log files generated after starting local node.

## Steps to change the memory limits and properties

The following environment variables can be changed in the `.env` file for various memory limits

1. Platform
   - PLATFORM_JAVA_HEAP_MIN
   - PLATFORM_JAVA_HEAP_MAX
2. Consensus node
   - NETWORK_NODE_MEM_LIMIT
3. Mirror node
   - MIRROR_GRPC_MEM_LIMIT - memory limit for mirror node gRPC
   - MIRROR_IMPORTER_MEM_LIMIT - memory limit for mirror node importer
   - MIRROR_REST_MEM_LIMIT - memory limit for mirror node rest api
   - MIRROR_WEB3_MEM_LIMIT - memory limit for mirror node web3
4. To change `application.properties`, `api-permission.properties` or `bootstrap.properties` properties, update the `APPLICATION_CONFIG_PATH` to the location of updated config folder in `.env` file

**IMPORTANT :** Ensure to do `docker-compose down -v; git clean -xfd; git reset --hard` and then `docker-compose up -d` for the new changes to take any effect.

&#10008; The keys under `network-node` (`hedera.key`, `hedera.crt` and the `keys` folder) are only intended to be used for testing with this docker based local network. These keys should not be used with any other networks.

# CLI Tool

# @hashgraph/hedera-local

## What

This package defines a basic cli commands, that can be executed via node (npx), for interacting with the Local Hedera
Network.

Exposed urls are:

```bash
Consensus Node Url - 127.0.0.1:50211
Node Id - 0.0.3
Mirror Node Url - http://127.0.0.1:5551
```

## Installation

#### Official NPM Release

The command below can be used to install the official release from the NPM repository. This version may not reflect
the most recent changes to the `main` branch of this repository.

This version uses a baked in version of the Docker Compose definitions and will not reflect any local changes made to
the repository.

```bash
npm install @hashgraph/hedera-local -g
```

## Using hedera-local

```
$ hedera

Local Hedera Package - Runs consensus and mirror nodes on localhost:
- consensus node url - 127.0.0.1:50211
- node id - 0.0.3
- mirror node url - http://127.0.0.1:5551

Available commands:
    start - Starts the local hedera network.
        options:
            --d or --detached for starting in detached mode.
            --h or --host to override the default host.
            --n or --network to override the default configuration. Defaults to mainnet.
    stop - Stops the local hedera network and delete all the existing data.
    restart - Restart the local hedera network.
    generate-accounts <n> - Generates N accounts, default 10.
        options:
            --h or --host to override the default host.
```

Note: Generated accounts are 3 types. All of them are usable via HederaSDK or @hashgraph/hethers. Only Alias ECDSA accounts can be imported into wallet like Metamask or used in ethers.

### Commands

#### `hedera start <options>`

![Demo](.github/demo-start.gif)

- --accounts - Default is 10. Specify the number of accounts to generate at startup. The first 10 are with predefined
  private keys, and the next ones are with random generated private keys.

- --h / --host - Override the default host.

#### `hedera restart <options>`

![Demo](.github/demo-restart.gif)

- --accounts - Default is 10. Specify the number of accounts to generate at startup. The first 10 are with predefined
  private keys, and the next ones are with random generated private keys.

- --h / --host - Override the default host.

#### `hedera start -d <options>`

```bash
$ hedera start
Starting the docker images...
Generating accounts...
|------------------------------------------------------------------------------------------|
|------------------------------| Accounts list (ECDSA keys) |------------------------------|
|    id    |                            private key                             |  balance |
|------------------------------------------------------------------------------------------|
| 0.0.1002 - 0x7f109a9e3b0d8ecfba9cc23a3614433ce0fa7ddcc80f2a8f10b222179a5a80d6 - 100000 ℏ |
| 0.0.1003 - 0x6ec1f2e7d126a74a1d2ff9e1c5d90b92378c725e506651ff8bb8616a5c724628 - 100000 ℏ |
| 0.0.1004 - 0xb4d7f7e82f61d81c95985771b8abf518f9328d019c36849d4214b5f995d13814 - 100000 ℏ |
| 0.0.1005 - 0x941536648ac10d5734973e94df413c17809d6cc5e24cd11e947e685acfbd12ae - 100000 ℏ |
| 0.0.1006 - 0x5829cf333ef66b6bdd34950f096cb24e06ef041c5f63e577b4f3362309125863 - 100000 ℏ |
| 0.0.1007 - 0x8fc4bffe2b40b2b7db7fd937736c4575a0925511d7a0a2dfc3274e8c17b41d20 - 100000 ℏ |
| 0.0.1008 - 0xb6c10e2baaeba1fa4a8b73644db4f28f4bf0912cceb6e8959f73bb423c33bd84 - 100000 ℏ |
| 0.0.1009 - 0xfe8875acb38f684b2025d5472445b8e4745705a9e7adc9b0485a05df790df700 - 100000 ℏ |
| 0.0.1010 - 0xbdc6e0a69f2921a78e9af930111334a41d3fab44653c8de0775572c526feea2d - 100000 ℏ |
| 0.0.1011 - 0x3e215c3d2a59626a669ed04ec1700f36c05c9b216e592f58bbfd3d8aa6ea25f9 - 100000 ℏ |
|------------------------------------------------------------------------------------------|

|--------------------------------------------------------------------------------------------------------------------------------------|
|--------------------------------------------------| Accounts list (Alias ECDSA keys) |------------------------------------------------|
|    id    |                  address                   |                             private key                            | balance |
|--------------------------------------------------------------------------------------------------------------------------------------|
| 0.0.1012 - 0x67D8d32E9Bf1a9968a5ff53B87d777Aa8EBBEe69 - 0x105d050185ccb907fba04dd92d8de9e32c18305e097ab41dadda21489a211524 - 10000 ℏ |
| 0.0.1013 - 0x05FbA803Be258049A27B820088bab1cAD2058871 - 0x2e1d968b041d84dd120a5860cee60cd83f9374ef527ca86996317ada3d0d03e7 - 10000 ℏ |
| 0.0.1014 - 0x927E41Ff8307835A1C081e0d7fD250625F2D4D0E - 0x45a5a7108a18dd5013cf2d5857a28144beadc9c70b3bdbd914e38df4e804b8d8 - 10000 ℏ |
| 0.0.1015 - 0xc37f417fA09933335240FCA72DD257BFBdE9C275 - 0x6e9d61a325be3f6675cf8b7676c70e4a004d2308e3e182370a41f5653d52c6bd - 10000 ℏ |
| 0.0.1016 - 0xD927017F5a6a7A92458b81468Dc71FCE6115B325 - 0x0b58b1bd44469ac9f813b5aeaf6213ddaea26720f0b2f133d08b6f234130a64f - 10000 ℏ |
| 0.0.1017 - 0x5C41A21F14cFe9808cBEc1d91b55Ba75ed327Eb6 - 0x95eac372e0f0df3b43740fa780e62458b2d2cc32d6a440877f1cc2a9ad0c35cc - 10000 ℏ |
| 0.0.1018 - 0xcdaD5844f865F379beA057fb435AEfeF38361B68 - 0x6c6e6727b40c8d4b616ab0d26af357af09337299f09c66704146e14236972106 - 10000 ℏ |
| 0.0.1019 - 0x6e5D3858f53FC66727188690946631bDE0466B1A - 0x5072e7aa1b03f531b4731a32a021f6a5d20d5ddc4e55acbb71ae202fc6f3a26d - 10000 ℏ |
| 0.0.1020 - 0x29cbb51A44fd332c14180b4D471FBBc6654b1657 - 0x60fe891f13824a2c1da20fb6a14e28fa353421191069ba6b6d09dd6c29b90eff - 10000 ℏ |
| 0.0.1021 - 0x17b2B8c63Fa35402088640e426c6709A254c7fFb - 0xeae4e00ece872dd14fb6dc7a04f390563c7d69d16326f2a703ec8e0934060cc7 - 10000 ℏ |
|--------------------------------------------------------------------------------------------------------------------------------------|

|------------------------------------------------------------------------------------------|
|-----------------------------| Accounts list (ED25519 keys) |-----------------------------|
|    id    |                            private key                             |  balance |
|------------------------------------------------------------------------------------------|
| 0.0.1022 - 0xa608e2130a0a3cb34f86e757303c862bee353d9ab77ba4387ec084f881d420d4 - 100000 ℏ |
| 0.0.1023 - 0xbbd0894de0b4ecfa862e963825c5448d2d17f807a16869526bff29185747acdb - 100000 ℏ |
| 0.0.1024 - 0x8fd50f886a2e7ed499e7686efd1436b50aa9b64b26e4ecc4e58ca26e6257b67d - 100000 ℏ |
| 0.0.1025 - 0x62c966ebd9dcc0fc16a553b2ef5b72d1dca05cdf5a181027e761171e9e947420 - 100000 ℏ |
| 0.0.1026 - 0x805c9f422fd9a768fdd8c68f4fe0c3d4a93af714ed147ab6aed5f0ee8e9ee165 - 100000 ℏ |
| 0.0.1027 - 0xabfdb8bf0b46c0da5da8d764316f27f185af32357689f7e19cb9ec3e0f590775 - 100000 ℏ |
| 0.0.1028 - 0xec299c9f17bb8bdd5f3a21f1c2bffb3ac86c22e84c325e92139813639c9c3507 - 100000 ℏ |
| 0.0.1029 - 0xcb833706d1df537f59c418a00e36159f67ce3760ce6bf661f11f6da2b11c2c5a - 100000 ℏ |
| 0.0.1030 - 0x9b6adacefbbecff03e4359098d084a3af8039ce7f29d95ed28c7ebdb83740c83 - 100000 ℏ |
| 0.0.1031 - 0x9a07bbdbb62e24686d2a4259dc88e38438e2c7a1ba167b147ad30ac540b0a3cd - 100000 ℏ |
|------------------------------------------------------------------------------------------|
```

- --accounts - Default is 10 per type. Specify the number of accounts to generate at startup. The first 10 are with predefined
  private keys, and the next ones are with random generated private keys.

- --d / --detached - Start the local node in detached mode.
- --h / --host - Override the default host.

```bash
$ hedera start --accounts=2
Starting the docker images...
Generating accounts...
|------------------------------------------------------------------------------------------|
|------------------------------| Accounts list (ECDSA keys) |------------------------------|
|    id    |                            private key                             |  balance |
|------------------------------------------------------------------------------------------|
| 0.0.1002 - 0x7f109a9e3b0d8ecfba9cc23a3614433ce0fa7ddcc80f2a8f10b222179a5a80d6 - 100000 ℏ |
| 0.0.1003 - 0x6ec1f2e7d126a74a1d2ff9e1c5d90b92378c725e506651ff8bb8616a5c724628 - 100000 ℏ |
|------------------------------------------------------------------------------------------|

|--------------------------------------------------------------------------------------------------------------------------------------|
|--------------------------------------------------| Accounts list (Alias ECDSA keys) |------------------------------------------------|
|    id    |                  address                   |                             private key                            | balance |
|--------------------------------------------------------------------------------------------------------------------------------------|
| 0.0.1004 - 0x67D8d32E9Bf1a9968a5ff53B87d777Aa8EBBEe69 - 0x105d050185ccb907fba04dd92d8de9e32c18305e097ab41dadda21489a211524 - 10000 ℏ |
| 0.0.1005 - 0x05FbA803Be258049A27B820088bab1cAD2058871 - 0x2e1d968b041d84dd120a5860cee60cd83f9374ef527ca86996317ada3d0d03e7 - 10000 ℏ |
|--------------------------------------------------------------------------------------------------------------------------------------|

|------------------------------------------------------------------------------------------|
|-----------------------------| Accounts list (ED25519 keys) |-----------------------------|
|    id    |                            private key                             |  balance |
|------------------------------------------------------------------------------------------|
| 0.0.1006 - 0xa608e2130a0a3cb34f86e757303c862bee353d9ab77ba4387ec084f881d420d4 - 100000 ℏ |
| 0.0.1007 - 0xbbd0894de0b4ecfa862e963825c5448d2d17f807a16869526bff29185747acdb - 100000 ℏ |
|------------------------------------------------------------------------------------------|
```

---

#### `hedera stop`

```bash
$ hedera stop
Stopping the docker images...
Cleaning the volumes and temp files...
```

No available options

---

#### `hedera restart -d <options>`

```bash
$ hedera restart
Stopping the docker images...
Cleaning the volumes and temp files...
Starting the docker images...
Generating accounts...
|------------------------------------------------------------------------------------------|
|------------------------------| Accounts list (ECDSA keys) |------------------------------|
|    id    |                            private key                             |  balance |
|------------------------------------------------------------------------------------------|
| 0.0.1002 - 0x7f109a9e3b0d8ecfba9cc23a3614433ce0fa7ddcc80f2a8f10b222179a5a80d6 - 100000 ℏ |
| 0.0.1003 - 0x6ec1f2e7d126a74a1d2ff9e1c5d90b92378c725e506651ff8bb8616a5c724628 - 100000 ℏ |
| 0.0.1004 - 0xb4d7f7e82f61d81c95985771b8abf518f9328d019c36849d4214b5f995d13814 - 100000 ℏ |
| 0.0.1005 - 0x941536648ac10d5734973e94df413c17809d6cc5e24cd11e947e685acfbd12ae - 100000 ℏ |
| 0.0.1006 - 0x5829cf333ef66b6bdd34950f096cb24e06ef041c5f63e577b4f3362309125863 - 100000 ℏ |
| 0.0.1007 - 0x8fc4bffe2b40b2b7db7fd937736c4575a0925511d7a0a2dfc3274e8c17b41d20 - 100000 ℏ |
| 0.0.1008 - 0xb6c10e2baaeba1fa4a8b73644db4f28f4bf0912cceb6e8959f73bb423c33bd84 - 100000 ℏ |
| 0.0.1009 - 0xfe8875acb38f684b2025d5472445b8e4745705a9e7adc9b0485a05df790df700 - 100000 ℏ |
| 0.0.1010 - 0xbdc6e0a69f2921a78e9af930111334a41d3fab44653c8de0775572c526feea2d - 100000 ℏ |
| 0.0.1011 - 0x3e215c3d2a59626a669ed04ec1700f36c05c9b216e592f58bbfd3d8aa6ea25f9 - 100000 ℏ |
|------------------------------------------------------------------------------------------|

|--------------------------------------------------------------------------------------------------------------------------------------|
|--------------------------------------------------| Accounts list (Alias ECDSA keys) |------------------------------------------------|
|    id    |                  address                   |                             private key                            | balance |
|--------------------------------------------------------------------------------------------------------------------------------------|
| 0.0.1012 - 0x67D8d32E9Bf1a9968a5ff53B87d777Aa8EBBEe69 - 0x105d050185ccb907fba04dd92d8de9e32c18305e097ab41dadda21489a211524 - 10000 ℏ |
| 0.0.1013 - 0x05FbA803Be258049A27B820088bab1cAD2058871 - 0x2e1d968b041d84dd120a5860cee60cd83f9374ef527ca86996317ada3d0d03e7 - 10000 ℏ |
| 0.0.1014 - 0x927E41Ff8307835A1C081e0d7fD250625F2D4D0E - 0x45a5a7108a18dd5013cf2d5857a28144beadc9c70b3bdbd914e38df4e804b8d8 - 10000 ℏ |
| 0.0.1015 - 0xc37f417fA09933335240FCA72DD257BFBdE9C275 - 0x6e9d61a325be3f6675cf8b7676c70e4a004d2308e3e182370a41f5653d52c6bd - 10000 ℏ |
| 0.0.1016 - 0xD927017F5a6a7A92458b81468Dc71FCE6115B325 - 0x0b58b1bd44469ac9f813b5aeaf6213ddaea26720f0b2f133d08b6f234130a64f - 10000 ℏ |
| 0.0.1017 - 0x5C41A21F14cFe9808cBEc1d91b55Ba75ed327Eb6 - 0x95eac372e0f0df3b43740fa780e62458b2d2cc32d6a440877f1cc2a9ad0c35cc - 10000 ℏ |
| 0.0.1018 - 0xcdaD5844f865F379beA057fb435AEfeF38361B68 - 0x6c6e6727b40c8d4b616ab0d26af357af09337299f09c66704146e14236972106 - 10000 ℏ |
| 0.0.1019 - 0x6e5D3858f53FC66727188690946631bDE0466B1A - 0x5072e7aa1b03f531b4731a32a021f6a5d20d5ddc4e55acbb71ae202fc6f3a26d - 10000 ℏ |
| 0.0.1020 - 0x29cbb51A44fd332c14180b4D471FBBc6654b1657 - 0x60fe891f13824a2c1da20fb6a14e28fa353421191069ba6b6d09dd6c29b90eff - 10000 ℏ |
| 0.0.1021 - 0x17b2B8c63Fa35402088640e426c6709A254c7fFb - 0xeae4e00ece872dd14fb6dc7a04f390563c7d69d16326f2a703ec8e0934060cc7 - 10000 ℏ |
|--------------------------------------------------------------------------------------------------------------------------------------|

|------------------------------------------------------------------------------------------|
|-----------------------------| Accounts list (ED25519 keys) |-----------------------------|
|    id    |                            private key                             |  balance |
|------------------------------------------------------------------------------------------|
| 0.0.1022 - 0xa608e2130a0a3cb34f86e757303c862bee353d9ab77ba4387ec084f881d420d4 - 100000 ℏ |
| 0.0.1023 - 0xbbd0894de0b4ecfa862e963825c5448d2d17f807a16869526bff29185747acdb - 100000 ℏ |
| 0.0.1024 - 0x8fd50f886a2e7ed499e7686efd1436b50aa9b64b26e4ecc4e58ca26e6257b67d - 100000 ℏ |
| 0.0.1025 - 0x62c966ebd9dcc0fc16a553b2ef5b72d1dca05cdf5a181027e761171e9e947420 - 100000 ℏ |
| 0.0.1026 - 0x805c9f422fd9a768fdd8c68f4fe0c3d4a93af714ed147ab6aed5f0ee8e9ee165 - 100000 ℏ |
| 0.0.1027 - 0xabfdb8bf0b46c0da5da8d764316f27f185af32357689f7e19cb9ec3e0f590775 - 100000 ℏ |
| 0.0.1028 - 0xec299c9f17bb8bdd5f3a21f1c2bffb3ac86c22e84c325e92139813639c9c3507 - 100000 ℏ |
| 0.0.1029 - 0xcb833706d1df537f59c418a00e36159f67ce3760ce6bf661f11f6da2b11c2c5a - 100000 ℏ |
| 0.0.1030 - 0x9b6adacefbbecff03e4359098d084a3af8039ce7f29d95ed28c7ebdb83740c83 - 100000 ℏ |
| 0.0.1031 - 0x9a07bbdbb62e24686d2a4259dc88e38438e2c7a1ba167b147ad30ac540b0a3cd - 100000 ℏ |
|------------------------------------------------------------------------------------------|
```

- --accounts - Default is 10. Specify the number of accounts to generate at startup. The first 10 are with predefined
  private keys, and the next ones are with random generated private keys.

- --d / --detached - Start the local node in detached mode.
- --h / --host - Override the default host.

```bash
$ hedera restart --accounts=2
Stopping the docker images...
Cleaning the volumes and temp files...
Starting the docker images...
Generating accounts...
|------------------------------------------------------------------------------------------|
|------------------------------| Accounts list (ECDSA keys) |------------------------------|
|    id    |                            private key                             |  balance |
|------------------------------------------------------------------------------------------|
| 0.0.1002 - 0x7f109a9e3b0d8ecfba9cc23a3614433ce0fa7ddcc80f2a8f10b222179a5a80d6 - 100000 ℏ |
| 0.0.1003 - 0x6ec1f2e7d126a74a1d2ff9e1c5d90b92378c725e506651ff8bb8616a5c724628 - 100000 ℏ |
|------------------------------------------------------------------------------------------|

|--------------------------------------------------------------------------------------------------------------------------------------|
|--------------------------------------------------| Accounts list (Alias ECDSA keys) |------------------------------------------------|
|    id    |                  address                   |                             private key                            | balance |
|--------------------------------------------------------------------------------------------------------------------------------------|
| 0.0.1004 - 0x67D8d32E9Bf1a9968a5ff53B87d777Aa8EBBEe69 - 0x105d050185ccb907fba04dd92d8de9e32c18305e097ab41dadda21489a211524 - 10000 ℏ |
| 0.0.1005 - 0x05FbA803Be258049A27B820088bab1cAD2058871 - 0x2e1d968b041d84dd120a5860cee60cd83f9374ef527ca86996317ada3d0d03e7 - 10000 ℏ |
|--------------------------------------------------------------------------------------------------------------------------------------|

|------------------------------------------------------------------------------------------|
|-----------------------------| Accounts list (ED25519 keys) |-----------------------------|
|    id    |                            private key                             |  balance |
|------------------------------------------------------------------------------------------|
| 0.0.1006 - 0xa608e2130a0a3cb34f86e757303c862bee353d9ab77ba4387ec084f881d420d4 - 100000 ℏ |
| 0.0.1007 - 0xbbd0894de0b4ecfa862e963825c5448d2d17f807a16869526bff29185747acdb - 100000 ℏ |
|------------------------------------------------------------------------------------------|
```

---

#### `hedera generate-accounts <num>`

```bash
$ hedera generate-accounts 2
|------------------------------------------------------------------------------------------|
|------------------------------| Accounts list (ECDSA keys) |------------------------------|
|    id    |                            private key                             |  balance |
|------------------------------------------------------------------------------------------|
| 0.0.1008 - 0x626404782c00c1b6b865a43a8de0680296951564fd6c3b3945e04383d24e3c52 - 100000 ℏ |
| 0.0.1009 - 0x227641ce4807f719560627825d9799135e849689eb1c863add1682161970efd6 - 100000 ℏ |
|------------------------------------------------------------------------------------------|

|--------------------------------------------------------------------------------------------------------------------------------------|
|--------------------------------------------------| Accounts list (Alias ECDSA keys) |------------------------------------------------|
|    id    |                  address                   |                             private key                            | balance |
|--------------------------------------------------------------------------------------------------------------------------------------|
| 0.0.1010 - 0xeBaea5B3BB2f7C96C035804C7913eC79593f3097 - 0xa44cbbd0d48c6b534fc7b243b267bae73f5843df71c73628c9883ff20c660b04 - 10000 ℏ |
| 0.0.1011 - 0x58a2452e618586c439325d549Ef9d1549e3c7A26 - 0x79a9bcb39994373774c06bb0a5e8289ffe8f8a734e2c01e32186196fb68abccf - 10000 ℏ |
|--------------------------------------------------------------------------------------------------------------------------------------|

|------------------------------------------------------------------------------------------|
|-----------------------------| Accounts list (ED25519 keys) |-----------------------------|
|    id    |                            private key                             |  balance |
|------------------------------------------------------------------------------------------|
| 0.0.1012 - 0x5f608a35c956fbb1d932c0f3fc113d308041a595351adeddf4e93cee59c1b978 - 100000 ℏ |
| 0.0.1013 - 0x3fcd5855969a881dcaad4446101a3241ccb5d6e7237f3a55b19268bfcbfdfa91 - 100000 ℏ |
|------------------------------------------------------------------------------------------|
```

- --h / --host - Override the default host.

---

## Network specific configuration

Network specific configurations can be applied using the `-n/--network` option when starting/restarting the local node. Available options are `mainnet`, `previewnet`, `testnet` and `custom`
To create a configuration for a network, create a `<network>.json` file in the `configs` folder with the following properties:

mainnet.json:
```
{
  "ledgerID": "0x01",
  "nettyMode": "DEV",
  "chainId": 298,
  "logPeriod": 1,
  "exportPeriodSecs": 400,
  "maxSizeKb": 2048,
  "streamExtension": "rcd.gz",
  "sidecarEnabled": false,
  "nodeImageTag": "0.28.7",
  "havegedImageTag": "0.28.7",
  "uploaderImageTag": "0.5.0",
  "mirrorImageTag": "0.61.1",
  "relayImageTag": "0.6.0"
}
```

---

#### You can use it in a hardhat project alongside with [Hardhat Hethers Plugin](https://github.com/LimeChain/hardhat-hethers) by adding the following config:

```bash
defaultNetwork: "localHederaNetwork",
hedera: {
  gasLimit: 300000,
  networks: {
    localHederaNetwork: {
      consensusNodes: [
        {
          url: '127.0.0.1:50211',
          nodeId: '0.0.3'
        }
      ],
      mirrorNodeUrl: 'http://127.0.0.1:5551',
      chainId: 0,
      accounts: [
        {
          "account": '0.0.1001',
          "privateKey": '0x7f109a9e3b0d8ecfba9cc23a3614433ce0fa7ddcc80f2a8f10b222179a5a80d6'
        },
        {
          "account": '0.0.1002',
          "privateKey": '0x6ec1f2e7d126a74a1d2ff9e1c5d90b92378c725e506651ff8bb8616a5c724628'
        },
        {
          "account": '0.0.1003',
          "privateKey": '0xb4d7f7e82f61d81c95985771b8abf518f9328d019c36849d4214b5f995d13814'
        },
        {
          "account": '0.0.1004',
          "privateKey": '0x941536648ac10d5734973e94df413c17809d6cc5e24cd11e947e685acfbd12ae'
        },
        {
          "account": '0.0.1005',
          "privateKey": '0x5829cf333ef66b6bdd34950f096cb24e06ef041c5f63e577b4f3362309125863'
        }
      ]
    }
  }
}
```

---

## Support

If you have a question on how to use the product, please see our [support guide](https://github.com/hashgraph/.github/blob/main/SUPPORT.md).

## Contributing

Contributions are welcome. Please see the [contributing guide](https://github.com/hashgraph/.github/blob/main/CONTRIBUTING.md) to see how you can get involved.

## Code of Conduct

This project is governed by the [Contributor Covenant Code of Conduct](https://github.com/hashgraph/.github/blob/main/CODE_OF_CONDUCT.md). By participating, you are expected to uphold this code of conduct. Please report unacceptable behavior to oss@hedera.com.

## License

[Apache License 2.0](https://github.com/hashgraph/hedera-json-rpc-relay/blob/main/LICENSE)<|MERGE_RESOLUTION|>--- conflicted
+++ resolved
@@ -57,13 +57,9 @@
 1. Run `docker-compose down -v; git clean -xfd; git reset --hard` to stop and remove the containers, volumes and clean manuelly generated files. If you would like to keep any files created manuelly in the working directory please save them before executing this command.
 
 ## Network Variables
-<<<<<<< HEAD
+
 These are the local network variables to interact with the consensus and mirror node.
-=======
-
-These are the local network variables to interact with the consensus and mirror node.
-
->>>>>>> c494beea
+
 - Consensus Node Endpoint
   - `127.0.0.1:50211`
   - The IP address and port of the local consensus node
@@ -74,13 +70,8 @@
   - `127.0.0.1:5600`
   - The mirror node network to use
 - Mirror Node REST API Endpoint
-<<<<<<< HEAD
-  -  `127.0.0.1:5551`
-  -  The endpoint to submit rest API requests to
-=======
   - `127.0.0.1:5551`
   - The endpoint to submit rest API requests to
->>>>>>> c494beea
 - Account ID
   - `0.0.2`
   - The account ID to use to pay for transactions and queries
