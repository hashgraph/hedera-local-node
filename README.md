[![npm (tag)](https://img.shields.io/npm/v/@hashgraph/hedera-local)](https://www.npmjs.com/package/@hashgraph/hedera-local)

The Hedera Local Node project allows developers to set up their own local network. The local network is composed of one mirror node and one consensus node. You can set this up by either using the CLI tool or by running Docker.

- [Docker](#docker)
- [CLI Tool](#cli-tool)

# Requirements

- [Node.js](https://nodejs.org/) `>= v14.x` and `<= v16.x`
    - Node version check: `node -v`
- NPM `>= v6.14.17` and `<= v8.5.0`
    - NPM version check: `npm -v`
- [Docker](https://www.docker.com/) `>= v20.10.x`
    - Docker version check: `docker -v`
- [Docker Compose](https://docs.docker.com/compose/) `=> v1.28.0 && <= 1.29.2`
    - Docker Compose version check: `docker-compose -v`

### Note:

- Ensure to use Docker Compose version 1.29.2 on macOS, due to known bug in Docker Compose V2.
- Ensure the `gRPC FUSE for file sharing` and `Use Docker Compose V2` settings are disabled in the docker settings.

Note: The image may look different if you are on a different version
![docker-compose-settings.png](docker-compose-settings.png)

- Ensure the following configurations are set at minimum in Docker **Settings** -> **Resources** and are available for use
    - **CPUs:** 6
    - **Memory:** 5GB
    - **Swap:** 1 GB
    - **Disk Image Size:** 59.6 GB

Note: The image may look different if you are on a different version
![settings.png](settings.png)

<<<<<<< HEAD
# CLI Tool - @hashgraph/hedera-local
=======
## Start Your Local Network

1. Clone the `hedera-local-node` repo

```bash
git clone https://github.com/hashgraph/hedera-local-node.git
```

2. CD to the hedera-local-node directory

```bash
    cd hedera-local-node
```

If you are using Windows: You will need to update the file endings of `compose-network/mirror-node/init.sh` by running this in WSL:

```bash
    dos2unix compose-network/mirror-node/init.sh
```

3. Run `docker-compose up -d` from the terminal to get the network up and running
4. Set-up your local network client by following this [tutorial](https://docs.hedera.com/guides/docs/sdks/set-up-your-local-network)

## Stop Your Local Network

1. Run `docker-compose down -v; git clean -xfd; git reset --hard` to stop and remove the containers, volumes and clean manuelly generated files. If you would like to keep any files created manuelly in the working directory please save them before executing this command.

## Network Variables

These are the local network variables to interact with the consensus and mirror node.

- Consensus Node Endpoint
  - `127.0.0.1:50211`
  - The IP address and port of the local consensus node
- Consensus Node Account ID
  - `0.0.3`
  - The node account ID to submit transactions and queries to
- Mirror Node GRPC Endpoint
  - `127.0.0.1:5600`
  - The mirror node network to use
- Mirror Node REST API Endpoint
  - `127.0.0.1:5551`
  - The endpoint to submit rest API requests to
- Account ID
  - `0.0.2`
  - The account ID to use to pay for transactions and queries
- Account Key
  - `302e020100300506032b65700422042091132178e72057a1d7528025956fe39b0b847f200ab59b2fdd367017f3087137`
  - The private key to account 0.0.2 to sign transactions and queries with

## Folder set up

1. `compose-network` folder has the static files needed for starting Local network.
2. `network-logs` folder will be created at runtime and will have all the log files generated after starting local node.

## Steps to change the memory limits and properties

The following environment variables can be changed in the `.env` file for various memory limits

1. Platform
   - PLATFORM_JAVA_HEAP_MIN
   - PLATFORM_JAVA_HEAP_MAX
2. Consensus node
   - NETWORK_NODE_MEM_LIMIT
3. Mirror node
   - MIRROR_GRPC_MEM_LIMIT - memory limit for mirror node gRPC
   - MIRROR_IMPORTER_MEM_LIMIT - memory limit for mirror node importer
   - MIRROR_REST_MEM_LIMIT - memory limit for mirror node rest api
   - MIRROR_WEB3_MEM_LIMIT - memory limit for mirror node web3
4. To change `application.properties`, `api-permission.properties` or `bootstrap.properties` properties, update the `APPLICATION_CONFIG_PATH` to the location of updated config folder in `.env` file

**IMPORTANT :** Ensure to do `docker-compose down -v; git clean -xfd; git reset --hard` and then `docker-compose up -d` for the new changes to take any effect.

&#10008; The keys under `network-node` (`hedera.key`, `hedera.crt` and the `keys` folder) are only intended to be used for testing with this docker based local network. These keys should not be used with any other networks.

# CLI Tool

# @hashgraph/hedera-local
>>>>>>> 55630061

## What

This package defines basic cli commands, that can be executed via node (npx), for interacting with the Local Hedera
Network.

Exposed urls are:

```bash
Consensus Node Url - 127.0.0.1:50211
Node Id - 0.0.3
Mirror Node Url - http://127.0.0.1:5551
```

## Installation

#### Official NPM Release

The command below can be used to install the official release from the NPM repository. This version may not reflect
the most recent changes to the `main` branch of this repository.

This version uses a baked in version of the Docker Compose definitions and will not reflect any local changes made to
the repository.

```bash
npm install @hashgraph/hedera-local -g
```

## Using hedera-local

```
$ hedera

Local Hedera Package - Runs consensus and mirror nodes on localhost:
- consensus node url - 127.0.0.1:50211
- node id - 0.0.3
- mirror node url - http://127.0.0.1:5551

Available commands:
    start - Starts the local hedera network.
        options:
            --d or --detached for starting in detached mode.
            --h or --host to override the default host.
            --n or --network to override the default configuration. Defaults to mainnet.
    stop - Stops the local hedera network and delete all the existing data.
    restart - Restart the local hedera network.
    generate-accounts <n> - Generates N accounts, default 10.
        options:
            --h or --host to override the default host.
```

Note: Generated accounts are 3 types. All of them are usable via HederaSDK or @hashgraph/hethers. Only Alias ECDSA accounts can be imported into wallet like Metamask or used in ethers.

### Commands

#### `hedera start <options>`

![Demo](.github/demo-start.gif)

- --accounts - Default is 10. Specify the number of accounts to generate at startup. The first 10 are with predefined
  private keys, and the next ones are with random generated private keys.

- --h / --host - Override the default host.

#### `hedera restart <options>`

![Demo](.github/demo-restart.gif)

- --accounts - Default is 10. Specify the number of accounts to generate at startup. The first 10 are with predefined
  private keys, and the next ones are with random generated private keys.

- --h / --host - Override the default host.

#### `hedera start -d <options>`

```bash
$ hedera start
Starting the docker images...
Generating accounts...
|------------------------------------------------------------------------------------------|
|------------------------------| Accounts list (ECDSA keys) |------------------------------|
|    id    |                            private key                             |  balance |
|------------------------------------------------------------------------------------------|
| 0.0.1002 - 0x7f109a9e3b0d8ecfba9cc23a3614433ce0fa7ddcc80f2a8f10b222179a5a80d6 - 100000 ℏ |
| 0.0.1003 - 0x6ec1f2e7d126a74a1d2ff9e1c5d90b92378c725e506651ff8bb8616a5c724628 - 100000 ℏ |
| 0.0.1004 - 0xb4d7f7e82f61d81c95985771b8abf518f9328d019c36849d4214b5f995d13814 - 100000 ℏ |
| 0.0.1005 - 0x941536648ac10d5734973e94df413c17809d6cc5e24cd11e947e685acfbd12ae - 100000 ℏ |
| 0.0.1006 - 0x5829cf333ef66b6bdd34950f096cb24e06ef041c5f63e577b4f3362309125863 - 100000 ℏ |
| 0.0.1007 - 0x8fc4bffe2b40b2b7db7fd937736c4575a0925511d7a0a2dfc3274e8c17b41d20 - 100000 ℏ |
| 0.0.1008 - 0xb6c10e2baaeba1fa4a8b73644db4f28f4bf0912cceb6e8959f73bb423c33bd84 - 100000 ℏ |
| 0.0.1009 - 0xfe8875acb38f684b2025d5472445b8e4745705a9e7adc9b0485a05df790df700 - 100000 ℏ |
| 0.0.1010 - 0xbdc6e0a69f2921a78e9af930111334a41d3fab44653c8de0775572c526feea2d - 100000 ℏ |
| 0.0.1011 - 0x3e215c3d2a59626a669ed04ec1700f36c05c9b216e592f58bbfd3d8aa6ea25f9 - 100000 ℏ |
|------------------------------------------------------------------------------------------|

|--------------------------------------------------------------------------------------------------------------------------------------|
|--------------------------------------------------| Accounts list (Alias ECDSA keys) |------------------------------------------------|
|    id    |                  address                   |                             private key                            | balance |
|--------------------------------------------------------------------------------------------------------------------------------------|
| 0.0.1012 - 0x67D8d32E9Bf1a9968a5ff53B87d777Aa8EBBEe69 - 0x105d050185ccb907fba04dd92d8de9e32c18305e097ab41dadda21489a211524 - 10000 ℏ |
| 0.0.1013 - 0x05FbA803Be258049A27B820088bab1cAD2058871 - 0x2e1d968b041d84dd120a5860cee60cd83f9374ef527ca86996317ada3d0d03e7 - 10000 ℏ |
| 0.0.1014 - 0x927E41Ff8307835A1C081e0d7fD250625F2D4D0E - 0x45a5a7108a18dd5013cf2d5857a28144beadc9c70b3bdbd914e38df4e804b8d8 - 10000 ℏ |
| 0.0.1015 - 0xc37f417fA09933335240FCA72DD257BFBdE9C275 - 0x6e9d61a325be3f6675cf8b7676c70e4a004d2308e3e182370a41f5653d52c6bd - 10000 ℏ |
| 0.0.1016 - 0xD927017F5a6a7A92458b81468Dc71FCE6115B325 - 0x0b58b1bd44469ac9f813b5aeaf6213ddaea26720f0b2f133d08b6f234130a64f - 10000 ℏ |
| 0.0.1017 - 0x5C41A21F14cFe9808cBEc1d91b55Ba75ed327Eb6 - 0x95eac372e0f0df3b43740fa780e62458b2d2cc32d6a440877f1cc2a9ad0c35cc - 10000 ℏ |
| 0.0.1018 - 0xcdaD5844f865F379beA057fb435AEfeF38361B68 - 0x6c6e6727b40c8d4b616ab0d26af357af09337299f09c66704146e14236972106 - 10000 ℏ |
| 0.0.1019 - 0x6e5D3858f53FC66727188690946631bDE0466B1A - 0x5072e7aa1b03f531b4731a32a021f6a5d20d5ddc4e55acbb71ae202fc6f3a26d - 10000 ℏ |
| 0.0.1020 - 0x29cbb51A44fd332c14180b4D471FBBc6654b1657 - 0x60fe891f13824a2c1da20fb6a14e28fa353421191069ba6b6d09dd6c29b90eff - 10000 ℏ |
| 0.0.1021 - 0x17b2B8c63Fa35402088640e426c6709A254c7fFb - 0xeae4e00ece872dd14fb6dc7a04f390563c7d69d16326f2a703ec8e0934060cc7 - 10000 ℏ |
|--------------------------------------------------------------------------------------------------------------------------------------|

|------------------------------------------------------------------------------------------|
|-----------------------------| Accounts list (ED25519 keys) |-----------------------------|
|    id    |                            private key                             |  balance |
|------------------------------------------------------------------------------------------|
| 0.0.1022 - 0xa608e2130a0a3cb34f86e757303c862bee353d9ab77ba4387ec084f881d420d4 - 100000 ℏ |
| 0.0.1023 - 0xbbd0894de0b4ecfa862e963825c5448d2d17f807a16869526bff29185747acdb - 100000 ℏ |
| 0.0.1024 - 0x8fd50f886a2e7ed499e7686efd1436b50aa9b64b26e4ecc4e58ca26e6257b67d - 100000 ℏ |
| 0.0.1025 - 0x62c966ebd9dcc0fc16a553b2ef5b72d1dca05cdf5a181027e761171e9e947420 - 100000 ℏ |
| 0.0.1026 - 0x805c9f422fd9a768fdd8c68f4fe0c3d4a93af714ed147ab6aed5f0ee8e9ee165 - 100000 ℏ |
| 0.0.1027 - 0xabfdb8bf0b46c0da5da8d764316f27f185af32357689f7e19cb9ec3e0f590775 - 100000 ℏ |
| 0.0.1028 - 0xec299c9f17bb8bdd5f3a21f1c2bffb3ac86c22e84c325e92139813639c9c3507 - 100000 ℏ |
| 0.0.1029 - 0xcb833706d1df537f59c418a00e36159f67ce3760ce6bf661f11f6da2b11c2c5a - 100000 ℏ |
| 0.0.1030 - 0x9b6adacefbbecff03e4359098d084a3af8039ce7f29d95ed28c7ebdb83740c83 - 100000 ℏ |
| 0.0.1031 - 0x9a07bbdbb62e24686d2a4259dc88e38438e2c7a1ba167b147ad30ac540b0a3cd - 100000 ℏ |
|------------------------------------------------------------------------------------------|
```

- --accounts - Default is 10 per type. Specify the number of accounts to generate at startup. The first 10 are with predefined
  private keys, and the next ones are with random generated private keys.

- --d / --detached - Start the local node in detached mode.
- --h / --host - Override the default host.

```bash
$ hedera start --accounts=2
Starting the docker images...
Generating accounts...
|------------------------------------------------------------------------------------------|
|------------------------------| Accounts list (ECDSA keys) |------------------------------|
|    id    |                            private key                             |  balance |
|------------------------------------------------------------------------------------------|
| 0.0.1002 - 0x7f109a9e3b0d8ecfba9cc23a3614433ce0fa7ddcc80f2a8f10b222179a5a80d6 - 100000 ℏ |
| 0.0.1003 - 0x6ec1f2e7d126a74a1d2ff9e1c5d90b92378c725e506651ff8bb8616a5c724628 - 100000 ℏ |
|------------------------------------------------------------------------------------------|

|--------------------------------------------------------------------------------------------------------------------------------------|
|--------------------------------------------------| Accounts list (Alias ECDSA keys) |------------------------------------------------|
|    id    |                  address                   |                             private key                            | balance |
|--------------------------------------------------------------------------------------------------------------------------------------|
| 0.0.1004 - 0x67D8d32E9Bf1a9968a5ff53B87d777Aa8EBBEe69 - 0x105d050185ccb907fba04dd92d8de9e32c18305e097ab41dadda21489a211524 - 10000 ℏ |
| 0.0.1005 - 0x05FbA803Be258049A27B820088bab1cAD2058871 - 0x2e1d968b041d84dd120a5860cee60cd83f9374ef527ca86996317ada3d0d03e7 - 10000 ℏ |
|--------------------------------------------------------------------------------------------------------------------------------------|

|------------------------------------------------------------------------------------------|
|-----------------------------| Accounts list (ED25519 keys) |-----------------------------|
|    id    |                            private key                             |  balance |
|------------------------------------------------------------------------------------------|
| 0.0.1006 - 0xa608e2130a0a3cb34f86e757303c862bee353d9ab77ba4387ec084f881d420d4 - 100000 ℏ |
| 0.0.1007 - 0xbbd0894de0b4ecfa862e963825c5448d2d17f807a16869526bff29185747acdb - 100000 ℏ |
|------------------------------------------------------------------------------------------|
```

---

#### `hedera stop`

```bash
$ hedera stop
Stopping the docker images...
Cleaning the volumes and temp files...
```

No available options

---

#### `hedera restart -d <options>`

```bash
$ hedera restart
Stopping the docker images...
Cleaning the volumes and temp files...
Starting the docker images...
Generating accounts...
|------------------------------------------------------------------------------------------|
|------------------------------| Accounts list (ECDSA keys) |------------------------------|
|    id    |                            private key                             |  balance |
|------------------------------------------------------------------------------------------|
| 0.0.1002 - 0x7f109a9e3b0d8ecfba9cc23a3614433ce0fa7ddcc80f2a8f10b222179a5a80d6 - 100000 ℏ |
| 0.0.1003 - 0x6ec1f2e7d126a74a1d2ff9e1c5d90b92378c725e506651ff8bb8616a5c724628 - 100000 ℏ |
| 0.0.1004 - 0xb4d7f7e82f61d81c95985771b8abf518f9328d019c36849d4214b5f995d13814 - 100000 ℏ |
| 0.0.1005 - 0x941536648ac10d5734973e94df413c17809d6cc5e24cd11e947e685acfbd12ae - 100000 ℏ |
| 0.0.1006 - 0x5829cf333ef66b6bdd34950f096cb24e06ef041c5f63e577b4f3362309125863 - 100000 ℏ |
| 0.0.1007 - 0x8fc4bffe2b40b2b7db7fd937736c4575a0925511d7a0a2dfc3274e8c17b41d20 - 100000 ℏ |
| 0.0.1008 - 0xb6c10e2baaeba1fa4a8b73644db4f28f4bf0912cceb6e8959f73bb423c33bd84 - 100000 ℏ |
| 0.0.1009 - 0xfe8875acb38f684b2025d5472445b8e4745705a9e7adc9b0485a05df790df700 - 100000 ℏ |
| 0.0.1010 - 0xbdc6e0a69f2921a78e9af930111334a41d3fab44653c8de0775572c526feea2d - 100000 ℏ |
| 0.0.1011 - 0x3e215c3d2a59626a669ed04ec1700f36c05c9b216e592f58bbfd3d8aa6ea25f9 - 100000 ℏ |
|------------------------------------------------------------------------------------------|

|--------------------------------------------------------------------------------------------------------------------------------------|
|--------------------------------------------------| Accounts list (Alias ECDSA keys) |------------------------------------------------|
|    id    |                  address                   |                             private key                            | balance |
|--------------------------------------------------------------------------------------------------------------------------------------|
| 0.0.1012 - 0x67D8d32E9Bf1a9968a5ff53B87d777Aa8EBBEe69 - 0x105d050185ccb907fba04dd92d8de9e32c18305e097ab41dadda21489a211524 - 10000 ℏ |
| 0.0.1013 - 0x05FbA803Be258049A27B820088bab1cAD2058871 - 0x2e1d968b041d84dd120a5860cee60cd83f9374ef527ca86996317ada3d0d03e7 - 10000 ℏ |
| 0.0.1014 - 0x927E41Ff8307835A1C081e0d7fD250625F2D4D0E - 0x45a5a7108a18dd5013cf2d5857a28144beadc9c70b3bdbd914e38df4e804b8d8 - 10000 ℏ |
| 0.0.1015 - 0xc37f417fA09933335240FCA72DD257BFBdE9C275 - 0x6e9d61a325be3f6675cf8b7676c70e4a004d2308e3e182370a41f5653d52c6bd - 10000 ℏ |
| 0.0.1016 - 0xD927017F5a6a7A92458b81468Dc71FCE6115B325 - 0x0b58b1bd44469ac9f813b5aeaf6213ddaea26720f0b2f133d08b6f234130a64f - 10000 ℏ |
| 0.0.1017 - 0x5C41A21F14cFe9808cBEc1d91b55Ba75ed327Eb6 - 0x95eac372e0f0df3b43740fa780e62458b2d2cc32d6a440877f1cc2a9ad0c35cc - 10000 ℏ |
| 0.0.1018 - 0xcdaD5844f865F379beA057fb435AEfeF38361B68 - 0x6c6e6727b40c8d4b616ab0d26af357af09337299f09c66704146e14236972106 - 10000 ℏ |
| 0.0.1019 - 0x6e5D3858f53FC66727188690946631bDE0466B1A - 0x5072e7aa1b03f531b4731a32a021f6a5d20d5ddc4e55acbb71ae202fc6f3a26d - 10000 ℏ |
| 0.0.1020 - 0x29cbb51A44fd332c14180b4D471FBBc6654b1657 - 0x60fe891f13824a2c1da20fb6a14e28fa353421191069ba6b6d09dd6c29b90eff - 10000 ℏ |
| 0.0.1021 - 0x17b2B8c63Fa35402088640e426c6709A254c7fFb - 0xeae4e00ece872dd14fb6dc7a04f390563c7d69d16326f2a703ec8e0934060cc7 - 10000 ℏ |
|--------------------------------------------------------------------------------------------------------------------------------------|

|------------------------------------------------------------------------------------------|
|-----------------------------| Accounts list (ED25519 keys) |-----------------------------|
|    id    |                            private key                             |  balance |
|------------------------------------------------------------------------------------------|
| 0.0.1022 - 0xa608e2130a0a3cb34f86e757303c862bee353d9ab77ba4387ec084f881d420d4 - 100000 ℏ |
| 0.0.1023 - 0xbbd0894de0b4ecfa862e963825c5448d2d17f807a16869526bff29185747acdb - 100000 ℏ |
| 0.0.1024 - 0x8fd50f886a2e7ed499e7686efd1436b50aa9b64b26e4ecc4e58ca26e6257b67d - 100000 ℏ |
| 0.0.1025 - 0x62c966ebd9dcc0fc16a553b2ef5b72d1dca05cdf5a181027e761171e9e947420 - 100000 ℏ |
| 0.0.1026 - 0x805c9f422fd9a768fdd8c68f4fe0c3d4a93af714ed147ab6aed5f0ee8e9ee165 - 100000 ℏ |
| 0.0.1027 - 0xabfdb8bf0b46c0da5da8d764316f27f185af32357689f7e19cb9ec3e0f590775 - 100000 ℏ |
| 0.0.1028 - 0xec299c9f17bb8bdd5f3a21f1c2bffb3ac86c22e84c325e92139813639c9c3507 - 100000 ℏ |
| 0.0.1029 - 0xcb833706d1df537f59c418a00e36159f67ce3760ce6bf661f11f6da2b11c2c5a - 100000 ℏ |
| 0.0.1030 - 0x9b6adacefbbecff03e4359098d084a3af8039ce7f29d95ed28c7ebdb83740c83 - 100000 ℏ |
| 0.0.1031 - 0x9a07bbdbb62e24686d2a4259dc88e38438e2c7a1ba167b147ad30ac540b0a3cd - 100000 ℏ |
|------------------------------------------------------------------------------------------|
```

- --accounts - Default is 10. Specify the number of accounts to generate at startup. The first 10 are with predefined
  private keys, and the next ones are with random generated private keys.

- --d / --detached - Start the local node in detached mode.
- --h / --host - Override the default host.

```bash
$ hedera restart --accounts=2
Stopping the docker images...
Cleaning the volumes and temp files...
Starting the docker images...
Generating accounts...
|------------------------------------------------------------------------------------------|
|------------------------------| Accounts list (ECDSA keys) |------------------------------|
|    id    |                            private key                             |  balance |
|------------------------------------------------------------------------------------------|
| 0.0.1002 - 0x7f109a9e3b0d8ecfba9cc23a3614433ce0fa7ddcc80f2a8f10b222179a5a80d6 - 100000 ℏ |
| 0.0.1003 - 0x6ec1f2e7d126a74a1d2ff9e1c5d90b92378c725e506651ff8bb8616a5c724628 - 100000 ℏ |
|------------------------------------------------------------------------------------------|

|--------------------------------------------------------------------------------------------------------------------------------------|
|--------------------------------------------------| Accounts list (Alias ECDSA keys) |------------------------------------------------|
|    id    |                  address                   |                             private key                            | balance |
|--------------------------------------------------------------------------------------------------------------------------------------|
| 0.0.1004 - 0x67D8d32E9Bf1a9968a5ff53B87d777Aa8EBBEe69 - 0x105d050185ccb907fba04dd92d8de9e32c18305e097ab41dadda21489a211524 - 10000 ℏ |
| 0.0.1005 - 0x05FbA803Be258049A27B820088bab1cAD2058871 - 0x2e1d968b041d84dd120a5860cee60cd83f9374ef527ca86996317ada3d0d03e7 - 10000 ℏ |
|--------------------------------------------------------------------------------------------------------------------------------------|

|------------------------------------------------------------------------------------------|
|-----------------------------| Accounts list (ED25519 keys) |-----------------------------|
|    id    |                            private key                             |  balance |
|------------------------------------------------------------------------------------------|
| 0.0.1006 - 0xa608e2130a0a3cb34f86e757303c862bee353d9ab77ba4387ec084f881d420d4 - 100000 ℏ |
| 0.0.1007 - 0xbbd0894de0b4ecfa862e963825c5448d2d17f807a16869526bff29185747acdb - 100000 ℏ |
|------------------------------------------------------------------------------------------|
```

---

#### `hedera generate-accounts <num>`

```bash
$ hedera generate-accounts 2
|------------------------------------------------------------------------------------------|
|------------------------------| Accounts list (ECDSA keys) |------------------------------|
|    id    |                            private key                             |  balance |
|------------------------------------------------------------------------------------------|
| 0.0.1008 - 0x626404782c00c1b6b865a43a8de0680296951564fd6c3b3945e04383d24e3c52 - 100000 ℏ |
| 0.0.1009 - 0x227641ce4807f719560627825d9799135e849689eb1c863add1682161970efd6 - 100000 ℏ |
|------------------------------------------------------------------------------------------|

|--------------------------------------------------------------------------------------------------------------------------------------|
|--------------------------------------------------| Accounts list (Alias ECDSA keys) |------------------------------------------------|
|    id    |                  address                   |                             private key                            | balance |
|--------------------------------------------------------------------------------------------------------------------------------------|
| 0.0.1010 - 0xeBaea5B3BB2f7C96C035804C7913eC79593f3097 - 0xa44cbbd0d48c6b534fc7b243b267bae73f5843df71c73628c9883ff20c660b04 - 10000 ℏ |
| 0.0.1011 - 0x58a2452e618586c439325d549Ef9d1549e3c7A26 - 0x79a9bcb39994373774c06bb0a5e8289ffe8f8a734e2c01e32186196fb68abccf - 10000 ℏ |
|--------------------------------------------------------------------------------------------------------------------------------------|

|------------------------------------------------------------------------------------------|
|-----------------------------| Accounts list (ED25519 keys) |-----------------------------|
|    id    |                            private key                             |  balance |
|------------------------------------------------------------------------------------------|
| 0.0.1012 - 0x5f608a35c956fbb1d932c0f3fc113d308041a595351adeddf4e93cee59c1b978 - 100000 ℏ |
| 0.0.1013 - 0x3fcd5855969a881dcaad4446101a3241ccb5d6e7237f3a55b19268bfcbfdfa91 - 100000 ℏ |
|------------------------------------------------------------------------------------------|
```

- --h / --host - Override the default host.

---

## Network specific configuration

Network specific configurations can be applied using the `-n/--network` option when starting/restarting the local node. Pre-configured options are [mainnet](./configs/mainnet.json), [previewnet](./configs/previewnet.json), [testnet](./configs/testnet.json) and [local](./configs/local.json)

To create a custom network configuration, create a  `configs` folder in the root of your project, then inside create `<config_name>.json` config file.

You can apply the configuration using the `-n/--network` options, e.g. `hedera start --network <config_name>`

---

#### You can use it in a hardhat project alongside with [Hardhat Hethers Plugin](https://github.com/LimeChain/hardhat-hethers) by adding the following config:

```bash
defaultNetwork: "localHederaNetwork",
hedera: {
  gasLimit: 300000,
  networks: {
    localHederaNetwork: {
      consensusNodes: [
        {
          url: '127.0.0.1:50211',
          nodeId: '0.0.3'
        }
      ],
      mirrorNodeUrl: 'http://127.0.0.1:5551',
      chainId: 0,
      accounts: [
        {
          "account": '0.0.1001',
          "privateKey": '0x7f109a9e3b0d8ecfba9cc23a3614433ce0fa7ddcc80f2a8f10b222179a5a80d6'
        },
        {
          "account": '0.0.1002',
          "privateKey": '0x6ec1f2e7d126a74a1d2ff9e1c5d90b92378c725e506651ff8bb8616a5c724628'
        },
        {
          "account": '0.0.1003',
          "privateKey": '0xb4d7f7e82f61d81c95985771b8abf518f9328d019c36849d4214b5f995d13814'
        },
        {
          "account": '0.0.1004',
          "privateKey": '0x941536648ac10d5734973e94df413c17809d6cc5e24cd11e947e685acfbd12ae'
        },
        {
          "account": '0.0.1005',
          "privateKey": '0x5829cf333ef66b6bdd34950f096cb24e06ef041c5f63e577b4f3362309125863'
        }
      ]
    }
  }
}
```

---

# Docker

## Start Your Local Network

1. Clone the `hedera-local-node` repo

```bash
git clone https://github.com/hashgraph/hedera-local-node.git
```

2. CD to the hedera-local-node directory

```bash
    cd hedera-local-node
```

3. Run `docker-compose up -d` from the terminal to get the network up and running
4. Set-up your local network client by following this [tutorial](https://docs.hedera.com/guides/docs/sdks/set-up-your-local-network)

## Stop Your Local Network

1. Run `docker-compose down -v; git clean -xfd; git reset --hard` to stop and remove the containers, volumes and clean manually generated files. If you would like to keep any files created manually in the working directory please save them before executing this command.

## Network Variables

These are the local network variables to interact with the consensus and mirror node.

- Consensus Node Endpoint
  - `127.0.0.1:50211`
  - The IP address and port of the local consensus node
- Consensus Node Account ID
  - `0.0.3`
  - The node account ID to submit transactions and queries to
- Mirror Node GRPC Endpoint
  - `127.0.0.1:5600`
  - The mirror node network to use
- Mirror Node REST API Endpoint
  - `127.0.0.1:5551`
  - The endpoint to submit rest API requests to
- Account ID
  - `0.0.2`
  - The account ID to use to pay for transactions and queries
- Account Key
  - `302e020100300506032b65700422042091132178e72057a1d7528025956fe39b0b847f200ab59b2fdd367017f3087137`
  - The private key to account 0.0.2 to sign transactions and queries with

## Folder set up

1. `compose-network` folder has the static files needed for starting Local network.
2. `network-logs` folder will be created at runtime and will have all the log files generated after starting local node.

## Steps to change the memory limits, properties and other configurations

The following environment variables can be changed in the `.env` file for various memory limits

1. Platform
   - PLATFORM_JAVA_HEAP_MIN
   - PLATFORM_JAVA_HEAP_MAX
2. Consensus node
   - NETWORK_NODE_MEM_LIMIT
3. Mirror node
   - MIRROR_GRPC_MEM_LIMIT - memory limit for mirror node gRPC
   - MIRROR_IMPORTER_MEM_LIMIT - memory limit for mirror node importer
   - MIRROR_REST_MEM_LIMIT - memory limit for mirror node rest api
   - MIRROR_WEB3_MEM_LIMIT - memory limit for mirror node web3
4. To change `application.properties`, `api-permission.properties` or `bootstrap.properties` properties, update the `APPLICATION_CONFIG_PATH` to the location of updated config folder in `.env` file

**IMPORTANT :** Ensure to do `docker-compose down -v; git clean -xfd; git reset --hard` and then `docker-compose up -d` for the new changes to take any effect.

&#10008; The keys under `network-node` (`hedera.key`, `hedera.crt` and the `keys` folder) are only intended to be used for testing with this docker based local network. These keys should not be used with any other networks.

# Environment variables

### Image Names & Prefixes
The following variables control the docker registries for the containers.

- `HAVEGED_IMAGE_PREFIX`: The registry address for the Haveged image
- `NETWORK_NODE_IMAGE_PREFIX`: The registry address for the Consensus node image
- `NETWORK_NODE_IMAGE_NAME`: The name of the Consensus node image
- `UPLOADER_IMAGE_PREFIX`: The registry address for the Uploader image
- `MIRROR_IMAGE_PREFIX`: The registry address for the Mirror node image
- `RELAY_IMAGE_PREFIX`: The registry address for the JSON-RPC relay image
- `MIRROR_POSTGRES_IMAGE`: The name of the postgres image

### Image Tags/Hashes
The following variables control the versions of the containers.

- `NETWORK_NODE_IMAGE_TAG`
- `HAVEGED_IMAGE_TAG`
- `UPLOADER_IMAGE_TAG`
- `MIRROR_IMAGE_TAG`
- `RELAY_IMAGE_TAG`

### Java Process Settings
JAVA settings for the Consensus node

- `PLATFORM_JAVA_HEAP_MIN`
- `PLATFORM_JAVA_HEAP_MAX`
- `PLATFORM_JAVA_OPTS`

### Bind Mount Settings
- `NETWORK_NODE_LOGS_ROOT_PATH`: Root path of logs directory for Consensus node
- `APPLICATION_ROOT_PATH`
- `APPLICATION_CONFIG_PATH`: Path to Consensus node configuration files

### Memory Limits
- `NETWORK_NODE_MEM_LIMIT`
- `MIRROR_GRPC_MEM_LIMIT`
- `MIRROR_IMPORTER_MEM_LIMIT`
- `MIRROR_REST_MEM_LIMIT`
- `MIRROR_WEB3_MEM_LIMIT`
- `MIRROR_MONITOR_MEM_LIMIT`
- `RELAY_MEM_LIMIT`

### Uploader settings
- `PYTHON_VERSION`: Python version for the Uploader image

### MINIO settings
- `MINIO_ROOT_USER`
- `MINIO_ROOT_PASSWORD`

### JSON RPC Relay settings
- `RELAY_HEDERA_NETWORK`: Network configuration string in JSON format
- `RELAY_OPERATOR_ID_MAIN`: The operator account id
- `RELAY_OPERATOR_KEY_MAIN`: The private key of the operator
- `RELAY_CHAIN_ID`: Chain id in hex format. Default is 0x12a (298)
- `RELAY_MIRROR_NODE_URL`: The Mirror node url to be used by the relay
- `RELAY_LOCAL_NODE`: Should the relay work in `local` mode
- `RELAY_SERVER_PORT`: The port on which to run the relay
- `RELAY_E2E_HOST`: The full relay url address

### Record Stream Uploader settings
- `STREAM_EXTENSION`: File extension for record files

# Support

If you have a question on how to use the product, please see our [support guide](https://github.com/hashgraph/.github/blob/main/SUPPORT.md).

# Contributing

Contributions are welcome. Please see the [contributing guide](https://github.com/hashgraph/.github/blob/main/CONTRIBUTING.md) to see how you can get involved.

# Code of Conduct

This project is governed by the [Contributor Covenant Code of Conduct](https://github.com/hashgraph/.github/blob/main/CODE_OF_CONDUCT.md). By participating, you are expected to uphold this code of conduct. Please report unacceptable behavior to oss@hedera.com.

# License

[Apache License 2.0](https://github.com/hashgraph/hedera-json-rpc-relay/blob/main/LICENSE)<|MERGE_RESOLUTION|>--- conflicted
+++ resolved
@@ -33,88 +33,7 @@
 Note: The image may look different if you are on a different version
 ![settings.png](settings.png)
 
-<<<<<<< HEAD
 # CLI Tool - @hashgraph/hedera-local
-=======
-## Start Your Local Network
-
-1. Clone the `hedera-local-node` repo
-
-```bash
-git clone https://github.com/hashgraph/hedera-local-node.git
-```
-
-2. CD to the hedera-local-node directory
-
-```bash
-    cd hedera-local-node
-```
-
-If you are using Windows: You will need to update the file endings of `compose-network/mirror-node/init.sh` by running this in WSL:
-
-```bash
-    dos2unix compose-network/mirror-node/init.sh
-```
-
-3. Run `docker-compose up -d` from the terminal to get the network up and running
-4. Set-up your local network client by following this [tutorial](https://docs.hedera.com/guides/docs/sdks/set-up-your-local-network)
-
-## Stop Your Local Network
-
-1. Run `docker-compose down -v; git clean -xfd; git reset --hard` to stop and remove the containers, volumes and clean manuelly generated files. If you would like to keep any files created manuelly in the working directory please save them before executing this command.
-
-## Network Variables
-
-These are the local network variables to interact with the consensus and mirror node.
-
-- Consensus Node Endpoint
-  - `127.0.0.1:50211`
-  - The IP address and port of the local consensus node
-- Consensus Node Account ID
-  - `0.0.3`
-  - The node account ID to submit transactions and queries to
-- Mirror Node GRPC Endpoint
-  - `127.0.0.1:5600`
-  - The mirror node network to use
-- Mirror Node REST API Endpoint
-  - `127.0.0.1:5551`
-  - The endpoint to submit rest API requests to
-- Account ID
-  - `0.0.2`
-  - The account ID to use to pay for transactions and queries
-- Account Key
-  - `302e020100300506032b65700422042091132178e72057a1d7528025956fe39b0b847f200ab59b2fdd367017f3087137`
-  - The private key to account 0.0.2 to sign transactions and queries with
-
-## Folder set up
-
-1. `compose-network` folder has the static files needed for starting Local network.
-2. `network-logs` folder will be created at runtime and will have all the log files generated after starting local node.
-
-## Steps to change the memory limits and properties
-
-The following environment variables can be changed in the `.env` file for various memory limits
-
-1. Platform
-   - PLATFORM_JAVA_HEAP_MIN
-   - PLATFORM_JAVA_HEAP_MAX
-2. Consensus node
-   - NETWORK_NODE_MEM_LIMIT
-3. Mirror node
-   - MIRROR_GRPC_MEM_LIMIT - memory limit for mirror node gRPC
-   - MIRROR_IMPORTER_MEM_LIMIT - memory limit for mirror node importer
-   - MIRROR_REST_MEM_LIMIT - memory limit for mirror node rest api
-   - MIRROR_WEB3_MEM_LIMIT - memory limit for mirror node web3
-4. To change `application.properties`, `api-permission.properties` or `bootstrap.properties` properties, update the `APPLICATION_CONFIG_PATH` to the location of updated config folder in `.env` file
-
-**IMPORTANT :** Ensure to do `docker-compose down -v; git clean -xfd; git reset --hard` and then `docker-compose up -d` for the new changes to take any effect.
-
-&#10008; The keys under `network-node` (`hedera.key`, `hedera.crt` and the `keys` folder) are only intended to be used for testing with this docker based local network. These keys should not be used with any other networks.
-
-# CLI Tool
-
-# @hashgraph/hedera-local
->>>>>>> 55630061
 
 ## What
 
@@ -492,6 +411,12 @@
     cd hedera-local-node
 ```
 
+For Windows users: You will need to update the file endings of `compose-network/mirror-node/init.sh` by running this in WSL:
+
+```bash
+    dos2unix compose-network/mirror-node/init.sh
+```
+
 3. Run `docker-compose up -d` from the terminal to get the network up and running
 4. Set-up your local network client by following this [tutorial](https://docs.hedera.com/guides/docs/sdks/set-up-your-local-network)
 
