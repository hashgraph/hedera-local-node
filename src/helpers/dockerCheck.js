const Docker = require("dockerode");
const constants = require('./../utils/constants')

module.exports = class DockerCheck {

  static getDockerSocket() {
    const defaultSocketPath = constants.IS_WINDOWS ? '//./pipe/docker_engine' : '/var/run/docker.sock';
    return process.env.DOCKER_SOCKET || defaultSocketPath;
  }

  /**
   * Check if docker is running
   */
  static async checkDocker() {
    const socket = DockerCheck.getDockerSocket();
    let isRunning = false;

    const docker = new Docker({ socketPath: socket });
    await docker
      .info()
      .then((result) => {
        isRunning = true;
      })
      .catch((err) => {
        isRunning = false;
      });
    return isRunning;
  }

  /**
   * Return running container ID for given container name
   */
<<<<<<< HEAD
  static async getCointainerId(name) {
    const socket = DockerCheck.getDockerSocket();
=======
  static async getContainerId(name) {
    const socket = process.env.DOCKER_SOCKET || "/var/run/docker.sock";
>>>>>>> dd0134b9
    const docker = new Docker({ socketPath: socket });

    const opts = {
      limit: 1,
      filters: { name: [`${name}`] },
    };

    return new Promise((resolve, reject) => {
      docker.listContainers(opts, function (err, containers) {
        if (err) {
          reject(err);
        } else {
          resolve(containers[0].Id);
        }
      });
    });
  }

  /**
   * Return running container version for given container name
   */
  static async getContainerVersion(name) {
    const socket = DockerCheck.getDockerSocket();
    const docker = new Docker({ socketPath: socket });

    const opts = {
      limit: 1,
      filters: { name: [`${name}`] },
    };

    return new Promise((resolve, reject) => {
      docker.listContainers(opts, function (err, containers) {
        if (err) {
          reject(err);
        } else {
          resolve(containers[0].Image.split(":")[1]);
        }
      });
    });
  }
};<|MERGE_RESOLUTION|>--- conflicted
+++ resolved
@@ -30,13 +30,8 @@
   /**
    * Return running container ID for given container name
    */
-<<<<<<< HEAD
-  static async getCointainerId(name) {
+  static async getContainerId(name) {
     const socket = DockerCheck.getDockerSocket();
-=======
-  static async getContainerId(name) {
-    const socket = process.env.DOCKER_SOCKET || "/var/run/docker.sock";
->>>>>>> dd0134b9
     const docker = new Docker({ socketPath: socket });
 
     const opts = {
