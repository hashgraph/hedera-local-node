--- conflicted
+++ resolved
@@ -56,10 +56,7 @@
   }
 
   static async applyConfig(network, limits, devMode) {
-<<<<<<< HEAD
-=======
     shell.cd(rootPath);
->>>>>>> 28786dee
     shell.echo(`Applying ${network} config settings...`)
     const baseFolder = path.resolve(__dirname, '../../');
     let configRoot = PREBUILT_CONFIGS.includes(network) ? baseFolder : '.';
